--- conflicted
+++ resolved
@@ -59,10 +59,7 @@
 	}
 
 	expectedTags := map[string]interface{}{
-<<<<<<< HEAD
 		"error":        false,
-=======
->>>>>>> 0a49c02b
 		"db.table":     "products",
 		"db.method":    "SELECT",
 		"db.type":      "sql",
